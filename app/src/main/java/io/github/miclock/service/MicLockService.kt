package io.github.miclock.service

import android.Manifest
import android.app.Notification
import android.app.NotificationChannel
import android.app.NotificationManager
import android.app.PendingIntent
import android.app.Service
import android.content.ComponentName
import android.content.Intent
import android.content.IntentFilter
import android.content.pm.PackageManager
import android.content.pm.ServiceInfo
import android.media.*
import android.os.Build
import android.os.Handler
import android.os.IBinder
import android.service.quicksettings.TileService
import android.os.Looper
import android.os.SystemClock
import android.util.Log
import androidx.annotation.RequiresApi
import androidx.annotation.RequiresPermission
import androidx.core.app.NotificationCompat
import androidx.core.content.ContextCompat
import io.github.miclock.R
import io.github.miclock.audio.AudioSelector
import io.github.miclock.audio.MediaRecorderHolder
import io.github.miclock.data.Prefs
import io.github.miclock.receiver.ScreenStateReceiver
import io.github.miclock.service.DelayedActivationManager
import io.github.miclock.service.model.ServiceState
import io.github.miclock.tile.MicLockTileService
import io.github.miclock.ui.MainActivity
import io.github.miclock.util.WakeLockManager
import java.util.concurrent.atomic.AtomicBoolean
import kotlinx.coroutines.*
import kotlinx.coroutines.flow.MutableStateFlow
import kotlinx.coroutines.flow.StateFlow
import kotlinx.coroutines.flow.asStateFlow
import kotlinx.coroutines.flow.update

/**
 * Represents the current state of the MicLockService.
 * * @property isRunning Whether the service is currently active
 * @property isPausedBySilence Whether the service is paused because another app is using the microphone
 * @property currentDeviceAddress The address of the currently held microphone device
 */

/**
 * MicLockService is the core background service that manages microphone access to work around
 * faulty hardware microphones, commonly found on devices like Google Pixel phones after screen replacements.
 *
 * The service operates by:
 * 1. Acquiring a connection to a working microphone (typically the earpiece mic)
 * 2. Holding this connection politely in the background
 * 3. Yielding to other applications when they need microphone access
 * 4. Ensuring other apps inherit the correctly routed microphone path
 *
 * This solves the problem where apps default to a broken bottom microphone and record silence.
 */
class MicLockService : Service(), MicActivationService {

    override fun onBind(intent: Intent?): IBinder? = null

    private val scope = CoroutineScope(SupervisorJob() + Dispatchers.Default)

    private val audioManager by lazy { getSystemService(AudioManager::class.java) }
    private val notifManager by lazy { getSystemService(NotificationManager::class.java) }

    // Optional: light CPU wake while actively recording
    private val wakeLockManager by lazy { WakeLockManager(this, "MicLockService") }

    // Delayed activation manager for screen-on delay handling
    private lateinit var delayedActivationManager: DelayedActivationManager

    private var loopJob: Job? = null
    private val stopFlag = AtomicBoolean(false)

    // Silencing state (per run)
    @Volatile private var isSilenced: Boolean = false
    private var recCallback: AudioManager.AudioRecordingCallback? = null

    private var globalRecCallback: AudioManager.AudioRecordingCallback? = null
    private var lastRecordingSessionId: Int? = null
    private var sessionSilencedBeforeScreenOff: Boolean = false

    // MediaRecorder fallback
    private var mediaRecorderHolder: MediaRecorderHolder? = null

    // Dynamic screen state receiver
    private var screenStateReceiver: ScreenStateReceiver? = null

    // Android 14+ foreground service restriction handling
    private var isStartedFromBoot = false
    private var serviceHealthy = false

    private var startFailureReason: String? = null
    private var suppressRestartNotification = false

    @RequiresApi(Build.VERSION_CODES.O)
    /**
     * Called when the service is first created. Initializes notification channels and
     * registers the screen state receiver for managing service lifecycle.
     */
    override fun onCreate() {
        super.onCreate()
        createChannels()

        // Initialize delayed activation manager
        delayedActivationManager = DelayedActivationManager(this, this, scope)
        Log.d(TAG, "DelayedActivationManager initialized")

        // Register screen state receiver dynamically
        screenStateReceiver = ScreenStateReceiver()
        val filter = IntentFilter().apply {
            addAction(Intent.ACTION_SCREEN_ON)
            addAction(Intent.ACTION_SCREEN_OFF)
        }
        registerReceiver(screenStateReceiver, filter)
        Log.d(TAG, "ScreenStateReceiver registered dynamically")

        // Register global callback on service creation
        if (Build.VERSION.SDK_INT >= Build.VERSION_CODES.Q) {
            registerGlobalCallback()
        }
    }

    @RequiresApi(Build.VERSION_CODES.Q)
    private fun registerGlobalCallback() {
        if (globalRecCallback != null) {
            Log.w(TAG, "Global callback already registered, skipping")
            return
        }

        globalRecCallback = object : AudioManager.AudioRecordingCallback() {
            override fun onRecordingConfigChanged(configs: MutableList<AudioRecordingConfiguration>) {
                handleGlobalRecordingChange(configs)
            }
        }

        try {
            audioManager.registerAudioRecordingCallback(
                globalRecCallback!!,
                Handler(Looper.getMainLooper())
            )
            Log.d(TAG, "Global recording callback registered")
        } catch (e: Exception) {
            Log.e(TAG, "Failed to register global callback: ${e.message}", e)
            globalRecCallback = null
        }
    }

    @RequiresApi(Build.VERSION_CODES.Q)
    private fun unregisterGlobalCallback() {
        globalRecCallback?.let {
            try {
                audioManager.unregisterAudioRecordingCallback(it)
                Log.d(TAG, "Global recording callback unregistered")
            } catch (e: Exception) {
                Log.w(TAG, "Error unregistering global callback: ${e.message}")
            }
        }
        globalRecCallback = null
    }

    @RequiresApi(Build.VERSION_CODES.Q)
    private fun handleGlobalRecordingChange(configs: MutableList<AudioRecordingConfiguration>) {
        val currentSessionId = lastRecordingSessionId
        val currentState = state.value

        Log.d(TAG, "Global callback triggered: ${configs.size} configs, sessionId=$currentSessionId, " +
                  "loopActive=${loopJob?.isActive}, isPausedBySilence=${currentState.isPausedBySilence}")

        when {
            loopJob?.isActive == true && currentSessionId != null -> {
                handleActiveSessionRecordingChange(configs, currentSessionId)
            }
            sessionSilencedBeforeScreenOff && currentSessionId != null -> {
                handleInactiveSessionRecordingChange(configs)
            }
            else -> {
                Log.d(TAG, "No relevant session context, ignoring recording change")
            }
        }
    }

    @RequiresApi(Build.VERSION_CODES.Q)
    private fun handleActiveSessionRecordingChange(
        configs: MutableList<AudioRecordingConfiguration>,
        sessionId: Int
    ) {
        val ourSession = configs.firstOrNull {
            it.clientAudioSessionId == sessionId
        }

        if (ourSession != null) {
            val silenced = ourSession.isClientSilenced
            handleSessionSilencing(silenced, isLoopActive = true)
        } else {
            Log.d(TAG, "Our session (ID: $sessionId) not found in active configurations")
        }
    }

    @RequiresApi(Build.VERSION_CODES.M)
    private fun handleInactiveSessionRecordingChange(
        configs: MutableList<AudioRecordingConfiguration>
    ) {
        val othersStillRecording = if (Build.VERSION.SDK_INT >= Build.VERSION_CODES.Q) {
            configs.any { !it.isClientSilenced }
        } else {
            configs.isNotEmpty()
        }

        if (!othersStillRecording) {
            Log.d(TAG, "Mic became available while screen off - clearing stuck silence state")
            sessionSilencedBeforeScreenOff = false
            updateServiceState(
                paused = false,
                wasSilencedBeforeScreenOff = false
            )
        } else {
            Log.d(TAG, "Other apps still recording, maintaining silence state")
        }
    }

    private fun handleSessionSilencing(silenced: Boolean, isLoopActive: Boolean) {
        if (silenced && !isSilenced) {
            isSilenced = true
            sessionSilencedBeforeScreenOff = true

            updateServiceState(
                paused = true,
                wasSilencedBeforeScreenOff = true
            )

            Log.i(TAG, "Recording silenced by system (other app using mic)")

            if (isLoopActive) {
                updateNotification("Paused — mic in use by another app")
            }
        } else if (!silenced && isSilenced) {
            isSilenced = false
            sessionSilencedBeforeScreenOff = false

            updateServiceState(
                paused = false,
                wasSilencedBeforeScreenOff = false
            )

            if (isLoopActive) {
                Log.i(TAG, "Mic available again - loop will resume")
            } else {
                Log.i(TAG, "Mic became available while screen off")
            }
        }
    }

    private fun createRestartNotification() {
        val restartIntent = Intent(this, MicLockService::class.java).apply {
            action = ACTION_START_USER_INITIATED
        }
        val restartPI = PendingIntent.getService(
            this,
            4,
            restartIntent,
            PendingIntent.FLAG_UPDATE_CURRENT or
                (if (Build.VERSION.SDK_INT >= 31) PendingIntent.FLAG_IMMUTABLE else 0),
        )

        val notification = NotificationCompat.Builder(this, RESTART_CHANNEL_ID)
            .setContentTitle("Mic-Lock Stopped")
            .setContentText("Tap to restart microphone protection")
            .setSmallIcon(R.mipmap.ic_launcher)
            .setContentIntent(restartPI)
            .setAutoCancel(true)
            .build()

        notifManager.notify(RESTART_NOTIF_ID, notification)
    }

    private fun broadcastTileStartFailure(reason: String) {
        val failureIntent = Intent(ACTION_TILE_START_FAILED).apply {
            putExtra(EXTRA_FAILURE_REASON, reason)
            setPackage(packageName)
        }
        sendBroadcast(failureIntent)
        Log.d(TAG, "Broadcasted tile start failure: $reason")
    }

    override fun onDestroy() {
        super.onDestroy()
        val wasRunning = state.value.isRunning
        stopFlag.set(true)

        // Cleanup delayed activation manager
        if (::delayedActivationManager.isInitialized) {
            delayedActivationManager.cleanup()
            Log.d(TAG, "DelayedActivationManager cleaned up")
        }

        scope.cancel()
        wakeLockManager.release()

        // Unregister global callback on service destruction
        if (Build.VERSION.SDK_INT >= Build.VERSION_CODES.Q) {
            unregisterGlobalCallback()
        }

        // Clean up session-specific callback
        try { recCallback?.let { audioManager.unregisterAudioRecordingCallback(it) } } catch (_: Throwable) {}
        recCallback = null
        mediaRecorderHolder?.stopRecording()
        mediaRecorderHolder = null

        screenStateReceiver?.let {
            try {
                unregisterReceiver(it)
                Log.d(TAG, "ScreenStateReceiver unregistered")
            } catch (e: Exception) {
                Log.w(TAG, "Error unregistering ScreenStateReceiver: ${e.message}")
            }
        }
        screenStateReceiver = null

        updateServiceState(running = false, paused = false, pausedByScreenOff = false, deviceAddr = null)

        if (wasRunning && !suppressRestartNotification) {
            createRestartNotification()
        } else if (suppressRestartNotification) {
            Log.d(TAG, "Restart notification suppressed due to tile fallback scenario")
        }
    }

    @RequiresPermission(Manifest.permission.RECORD_AUDIO)
    @RequiresApi(Build.VERSION_CODES.P)
    private fun handleStartUserInitiated(intent: Intent?) {
        notifManager.cancel(RESTART_NOTIF_ID)
        Log.i(TAG, "Received ACTION_START_USER_INITIATED - user-initiated start")

        // Check if this is a manual override from tile during delay
        val isCancelDelay = intent?.getBooleanExtra("cancel_delay", false) ?: false
        if (isCancelDelay) {
            Log.i(TAG, "Manual override requested - cancelling delay and starting immediately")
        }

        // Cancel any pending delayed activation when user manually starts service
        if (::delayedActivationManager.isInitialized) {
            val wasCancelled = delayedActivationManager.cancelDelayedActivation()
            if (wasCancelled) {
                Log.d(TAG, "Cancelled pending delayed activation due to manual user start")
                updateServiceState(delayPending = false, delayRemainingMs = 0)
            }
        }

        val isFromTile = intent?.getBooleanExtra("from_tile", false) ?: false

        if (!state.value.isRunning) {
            isStartedFromBoot = false
            Log.i(TAG, "Starting service from user action - immediate foreground activation")

            try {
                if (Build.VERSION.SDK_INT >= Build.VERSION_CODES.Q) {
                    startForeground(
                        NOTIF_ID,
                        buildNotification("Starting…"),
                        ServiceInfo.FOREGROUND_SERVICE_TYPE_MICROPHONE,
                    )
                } else {
                    startForeground(NOTIF_ID, buildNotification("Starting…"))
                }
                serviceHealthy = true
                Log.d(TAG, "Foreground service started successfully")

                startFailureReason = null
                suppressRestartNotification = false

                startMicHolding(fromDelayCompletion = false)
                updateServiceState(running = true)
            } catch (e: Exception) {
                Log.w(TAG, "Could not start foreground service: ${e.message}")
                serviceHealthy = false

                val errorMessage = e.message ?: ""
                if (errorMessage.contains("FOREGROUND_SERVICE_MICROPHONE") ||
                    errorMessage.contains("requires permissions") ||
                    errorMessage.contains("eligible state")
                ) {
                    startFailureReason = FAILURE_REASON_FOREGROUND_RESTRICTION
                    suppressRestartNotification = true

                    if (isFromTile) {
                        broadcastTileStartFailure(FAILURE_REASON_FOREGROUND_RESTRICTION)
                    }
                }

                updateServiceState(running = false)
                stopSelf()
                return
            }
        } else {
            Log.i(TAG, "Service already running - activating foreground mode for user action")
            try {
                if (Build.VERSION.SDK_INT >= Build.VERSION_CODES.Q) {
                    startForeground(
                        NOTIF_ID,
                        buildNotification("Mic-Lock activated by user"),
                        ServiceInfo.FOREGROUND_SERVICE_TYPE_MICROPHONE,
                    )
                } else {
                    startForeground(NOTIF_ID, buildNotification("Mic-Lock activated by user"))
                }
                serviceHealthy = true
                Log.d(TAG, "Foreground service started successfully")

                // If service is paused (e.g., by screen-off), resume mic holding
                if (state.value.isPausedByScreenOff) {
                    Log.i(TAG, "Service was paused - resuming mic holding logic")
                    startMicHolding(fromDelayCompletion = false)
                }
            } catch (e: Exception) {
                Log.w(TAG, "Could not start foreground service: ${e.message}")
                serviceHealthy = false
                updateServiceState(running = false)
                createRestartNotification()
                stopSelf()
                return
            }
        }
    }

    @RequiresPermission(Manifest.permission.RECORD_AUDIO)
    @RequiresApi(Build.VERSION_CODES.P)
    private fun handleStartHolding(intent: Intent? = null) {
        val eventTimestamp = intent?.getLongExtra(ScreenStateReceiver.EXTRA_EVENT_TIMESTAMP, 0L) ?: 0L
        Log.i(TAG, "Received ACTION_START_HOLDING, isRunning: ${state.value.isRunning}, timestamp: $eventTimestamp")

        if (state.value.isRunning) {
<<<<<<< HEAD
            // Check if we were silenced before screen-off - if so, attempt immediate activation to test mic availability
            if (state.value.wasSilencedBeforeScreenOff) {
                Log.d(TAG, "Was silenced before screen-off - attempting immediate activation to test mic availability")
                
                // Start foreground service if needed
                if (canStartForegroundService()) {
                    try {
                        if (Build.VERSION.SDK_INT >= Build.VERSION_CODES.Q) {
                            startForeground(
                                NOTIF_ID,
                                buildNotification("Testing mic availability…"),
                                ServiceInfo.FOREGROUND_SERVICE_TYPE_MICROPHONE,
                            )
                        } else {
                            startForeground(NOTIF_ID, buildNotification("Testing mic availability…"))
                        }
                        serviceHealthy = true
                        Log.d(TAG, "Foreground service started for mic availability test")
                    } catch (e: Exception) {
                        Log.w(TAG, "Could not start foreground service: ${e.message}")
                        serviceHealthy = false
                        updateServiceState(running = false)
                        createRestartNotification()
                        stopSelf()
                        return
                    }
                } else {
                    Log.d(TAG, "Delaying foreground service start due to boot restrictions")
                    scheduleDelayedForegroundStart()
                }
                
                // Schedule immediate activation (0L delay) to test if mic is available
                val scheduled = delayedActivationManager.scheduleDelayedActivation(0L)
                
                if (scheduled) {
                    Log.d(TAG, "Immediate activation scheduled to test mic availability")
                    updateServiceState(
                        delayPending = true,
                        delayRemainingMs = 0L
                    )
                } else {
                    Log.d(TAG, "Immediate activation not applicable, starting directly")
                    startMicHolding(fromDelayCompletion = false)
                }
                return
            }
            
=======
>>>>>>> 8bca1634
            // Get configured delay
            val delayMs = Prefs.getScreenOnDelayMs(this)

            // Check if delay should be applied
            if (delayMs > 0 && delayedActivationManager.shouldApplyDelay()) {
                Log.d(TAG, "Applying screen-on delay of ${delayMs}ms")

                // Cancel any existing pending activation (latest-event-wins strategy)
                if (delayedActivationManager.isActivationPending()) {
                    Log.d(TAG, "Cancelling previous pending activation - restarting delay from beginning")
                    delayedActivationManager.cancelDelayedActivation()
                }

                // CRITICAL: Start foreground service BEFORE delay to satisfy Android 14+ FGS restrictions
                // The service must be started from an eligible state/context (screen-on event)
                if (canStartForegroundService()) {
                    try {
                        val countdownText = "Starting in ${delayMs / 1000.0}s…"
                        if (Build.VERSION.SDK_INT >= Build.VERSION_CODES.Q) {
                            startForeground(
                                NOTIF_ID,
                                buildNotification(countdownText),
                                ServiceInfo.FOREGROUND_SERVICE_TYPE_MICROPHONE,
                            )
                        } else {
                            startForeground(NOTIF_ID, buildNotification(countdownText))
                        }
                        serviceHealthy = true
                        Log.d(TAG, "Foreground service started with countdown notification")
                    } catch (e: Exception) {
                        Log.w(TAG, "Could not start foreground service during delay: ${e.message}")
                        serviceHealthy = false
                        updateServiceState(running = false)
                        createRestartNotification()
                        stopSelf()
                        return
                    }
                } else {
                    Log.d(TAG, "Delaying foreground service start due to boot restrictions")
                    scheduleDelayedForegroundStart()
                }

                // Schedule delayed activation
                val scheduled = delayedActivationManager.scheduleDelayedActivation(delayMs)

                if (scheduled) {
                    // Update state to reflect pending activation
                    updateServiceState(
                        delayPending = true,
                        delayRemainingMs = delayMs
                    )
                    Log.d(TAG, "Delayed activation scheduled successfully")
                } else {
                    // Delay not applicable, start immediately
                    Log.d(TAG, "Delay not applicable, starting immediately")
                    startMicHolding(fromDelayCompletion = false)
                }
            } else {
                if (delayMs == 0L){
                    Log.d(TAG, "No delay configured (${delayMs}ms), starting immediately")
                    startMicHolding(fromDelayCompletion = false)
                    return
                }
                // Always on Or Never
<<<<<<< HEAD
                Log.d(TAG, "Always-On or Never configured, skipping reactivation - Delay configured = ${delayMs}ms")
=======
                Log.d(TAG, "Always-On or Never configured, skipping reactivation")
>>>>>>> 8bca1634
            }
        } else {
            Log.w(TAG, "Service not running, ignoring START_HOLDING action. (Consider starting service first)")
        }
    }

    private fun handleStopHolding(intent: Intent? = null) {
        val eventTimestamp = intent?.getLongExtra(ScreenStateReceiver.EXTRA_EVENT_TIMESTAMP, 0L) ?: 0L
        Log.i(TAG, "Received ACTION_STOP_HOLDING, timestamp: $eventTimestamp")

        // Check if always-on mode is enabled
        if (::delayedActivationManager.isInitialized && delayedActivationManager.isAlwaysOnMode()) {
            Log.d(TAG, "Always-on mode enabled, ignoring screen-off event")
            return
        }

        // Cancel any pending delayed activation
        if (::delayedActivationManager.isInitialized) {
            val wasCancelled = delayedActivationManager.cancelDelayedActivation()
            if (wasCancelled) {
                Log.d(TAG, "Cancelled pending delayed activation due to screen-off")
                updateServiceState(
                    delayPending = false,
                    delayRemainingMs = 0
                )
            }
        }

        stopMicHolding()
    }

    private fun handleStop(): Int {
        // Cancel any pending delayed activation when service is manually stopped
        if (::delayedActivationManager.isInitialized) {
            val wasCancelled = delayedActivationManager.cancelDelayedActivation()
            if (wasCancelled) {
                Log.d(TAG, "Cancelled pending delayed activation due to manual stop")
            }
        }

        updateServiceState(running = false, delayPending = false, delayRemainingMs = 0)
        stopMicHolding()
        stopSelf() // Full stop from user
        return START_NOT_STICKY
    }

    @RequiresPermission(Manifest.permission.RECORD_AUDIO)
    @RequiresApi(Build.VERSION_CODES.P)
    private fun handleReconfigure() {
        if (state.value.isRunning) {
            restartLoop("Reconfigure requested from UI")
        }
    }

    private fun handleBootStart() {
        if (!state.value.isRunning) {
            isStartedFromBoot = true
            updateServiceState(running = true)
            Log.i(TAG, "Service started from boot - waiting for screen state events")
        }
    }

    @androidx.annotation.RequiresPermission(android.Manifest.permission.RECORD_AUDIO)
    @RequiresApi(Build.VERSION_CODES.P)
    /**
     * Handles incoming intents to control the service behavior.
     * * @param intent The Intent supplied to start the service
     * @param flags Additional data about this start request
     * @param startId A unique integer representing this specific request to start
     * @return START_STICKY to indicate the service should be restarted if killed
     */
    override fun onStartCommand(intent: Intent?, flags: Int, startId: Int): Int {
        Log.i(TAG, "onStartCommand called with action: ${intent?.action}, isRunning: ${state.value.isRunning}")

        if (!hasAllRequirements()) {
            Log.w(TAG, "Missing permission or notifications disabled. Stopping.")
            stopSelf()
            return START_NOT_STICKY
        }

        when (intent?.action) {
            ACTION_START_USER_INITIATED -> handleStartUserInitiated(intent)
            ACTION_START_HOLDING -> handleStartHolding(intent)
            ACTION_STOP_HOLDING -> handleStopHolding(intent)
            ACTION_STOP -> return handleStop()
            ACTION_RECONFIGURE -> handleReconfigure()
            null -> handleBootStart()
            else -> Log.w(TAG, "Unknown action received: ${intent.action}")
        }

        return START_STICKY
    }

    @androidx.annotation.RequiresPermission(android.Manifest.permission.RECORD_AUDIO)
    @RequiresApi(Build.VERSION_CODES.P)
    private fun restartLoop(reason: String) {
        Log.i(TAG, "Restarting loop: $reason")
        stopFlag.set(true)
        loopJob?.cancel()
        unregisterRecordingCallback(recCallback)
        recCallback = null
        isSilenced = false
        stopFlag.set(false)
        loopJob = scope.launch { holdSelectedMicLoop() }
    }

    private fun hasAllRequirements(): Boolean {
        val mic = ContextCompat.checkSelfPermission(
            this,
            Manifest.permission.RECORD_AUDIO,
        ) == PackageManager.PERMISSION_GRANTED
        val notifs = notifManager.areNotificationsEnabled()
        return mic && notifs
    }

    private fun registerRecordingCallback(cb: AudioManager.AudioRecordingCallback) {
        audioManager.registerAudioRecordingCallback(cb, Handler(Looper.getMainLooper()))
    }

    @RequiresApi(Build.VERSION_CODES.P)
    @RequiresPermission(Manifest.permission.RECORD_AUDIO)
    override fun startMicHolding(fromDelayCompletion: Boolean) {
        // This check is important. If the loop is active, we don't need to do anything.
        if (loopJob?.isActive == true) {
            Log.d(TAG, "Mic holding is already active.")
            return
        }
        // Change the log message to be more generic for screen on or user start
        Log.i(TAG, "Starting or resuming mic holding logic. fromDelayCompletion=$fromDelayCompletion")

        // Clear any delay state since we're actually starting now
        if (fromDelayCompletion || (::delayedActivationManager.isInitialized && delayedActivationManager.isActivationPending())) {
            Log.d(TAG, "Clearing delay state as mic holding is starting (fromDelayCompletion=$fromDelayCompletion)")
            updateServiceState(delayPending = false, delayRemainingMs = 0)
        }

        // Only start foreground service if NOT called from delay completion
        // When called from delay completion, foreground service was already started in handleStartHolding
        if (!fromDelayCompletion) {
            // Try to start foreground service based on current conditions
            if (canStartForegroundService()) {
                try {
                    if (Build.VERSION.SDK_INT >= Build.VERSION_CODES.Q) {
                        startForeground(
                            NOTIF_ID,
                            buildNotification("Starting…"),
                            ServiceInfo.FOREGROUND_SERVICE_TYPE_MICROPHONE,
                        )
                    } else {
                        startForeground(NOTIF_ID, buildNotification("Starting…"))
                    }
                    serviceHealthy = true
                    Log.d(TAG, "Foreground service started successfully")
                } catch (e: Exception) {
                    Log.w(TAG, "Could not start foreground service: ${e.message}")
                    serviceHealthy = false
                    updateServiceState(running = false)
                    createRestartNotification()
                    stopSelf()
                    return
                }
            } else {
                Log.d(TAG, "Delaying foreground service start due to boot restrictions")
                scheduleDelayedForegroundStart()
            }
        } else {
            Log.d(TAG, "Skipping startForeground call - service already in foreground from delay scheduling")
            // Update notification to show activation is complete
            updateNotification("Recording active")
        }

        stopFlag.set(false)
        // Only update state if service is healthy
        if (serviceHealthy) {
            updateServiceState(paused = false, pausedByScreenOff = false, running = true)
        } else {
            updateServiceState(paused = false, pausedByScreenOff = false, running = false)
        }
        loopJob = scope.launch { holdSelectedMicLoop() }
    }

    private fun stopMicHolding() {
        if (loopJob == null && !state.value.isPausedBySilence) return // Avoid redundant calls
        Log.i(TAG, "Screen is OFF. Pausing mic holding logic.")

        sessionSilencedBeforeScreenOff = isSilenced

        Log.d(TAG, "Stopping mic holding: wasSilenced=$isSilenced, " +
                  "sessionId=$lastRecordingSessionId, " +
                  "globalCallbackActive=${globalRecCallback != null}")
        stopFlag.set(true)
        loopJob?.cancel()
        loopJob = null

        // Release all resources
        wakeLockManager.release()
        unregisterRecordingCallback(recCallback)
        recCallback = null
        mediaRecorderHolder?.stopRecording()
        mediaRecorderHolder = null
<<<<<<< HEAD
        updateServiceState(
            deviceAddr = null,
            pausedByScreenOff = true,
            wasSilencedBeforeScreenOff = sessionSilencedBeforeScreenOff
        )
=======
        updateServiceState(deviceAddr = null, pausedByScreenOff = true) // Mark as paused by screen-off
>>>>>>> 8bca1634

        updateNotification("Paused (Screen off)")
    }

    private fun unregisterRecordingCallback(cb: AudioManager.AudioRecordingCallback?) {
        if (cb != null) {
            try { audioManager.unregisterAudioRecordingCallback(cb) } catch (_: Throwable) {}
        }
    }

    private fun canStartForegroundService(): Boolean {
        // Allow foreground service if enough time has passed since boot
        // or if not started from BOOT_COMPLETED
        return !isStartedFromBoot || (SystemClock.elapsedRealtime() > 10_000) // 10 seconds after boot
    }

    private fun scheduleDelayedForegroundStart() {
        scope.launch {
            delay(10_000) // Wait 10 seconds
            if (state.value.isRunning && !stopFlag.get()) {
                try {
                    if (Build.VERSION.SDK_INT >= Build.VERSION_CODES.Q) {
                        startForeground(
                            NOTIF_ID,
                            buildNotification("Recording active"),
                            ServiceInfo.FOREGROUND_SERVICE_TYPE_MICROPHONE,
                        )
                    } else {
                        startForeground(NOTIF_ID, buildNotification("Recording active"))
                    }
                    serviceHealthy = true
                    Log.i(TAG, "Delayed foreground service start successful")
                } catch (e: Exception) {
                    Log.e(TAG, "Failed to start foreground service after delay: ${e.message}", e)
                    serviceHealthy = false
                    updateServiceState(running = false)
                    createRestartNotification()
                    stopSelf()
                }
            }
        }
    }

    /**
     * Helper function to determine if any other app is currently recording and not silenced.
     * This is the core of the "polite holder" strategy.
     */
    @RequiresApi(Build.VERSION_CODES.M)
    private fun othersRecording(): Boolean {
        if (Build.VERSION.SDK_INT < Build.VERSION_CODES.M) {
            return false
        }
        val configs = audioManager.activeRecordingConfigurations
        val hasOtherActiveRecorders = configs.any { cfg ->
            if (Build.VERSION.SDK_INT >= Build.VERSION_CODES.Q) {
                !cfg.isClientSilenced
            } else {
                true
            }
        }
        Log.d(TAG, "Checking for othersRecording: $hasOtherActiveRecorders (configs: ${configs.size} total)")
        return hasOtherActiveRecorders
    }

    @RequiresApi(Build.VERSION_CODES.P)
    @RequiresPermission(Manifest.permission.RECORD_AUDIO)
    private suspend fun holdSelectedMicLoop() {
        // Clear wasSilencedBeforeScreenOff flag when loop successfully starts
        if (state.value.wasSilencedBeforeScreenOff) {
            Log.d(TAG, "Successfully starting recording - clearing wasSilencedBeforeScreenOff flag")
            updateServiceState(wasSilencedBeforeScreenOff = false)
        }
        
        // Reset isSilenced flag when loop starts to clear stale state from previous session
        isSilenced = false
        
        var backoffMs = 500L
        
        while (!stopFlag.get()) {
            if (isSilenced) {
                // Check if mic is ACTUALLY still in use before waiting
                if (Build.VERSION.SDK_INT >= Build.VERSION_CODES.M && othersRecording()) {
                    Log.d(TAG, "Silenced state detected, others still recording. Waiting with backoff: ${backoffMs}ms")
                    delay(backoffMs)
                    backoffMs = (backoffMs * 2).coerceAtMost(5000L)
                    continue
                } else {
                    // Mic is available but isSilenced is stale - clear it
                    Log.d(TAG, "Silenced flag is stale (no others recording), clearing it")
                    isSilenced = false
                    backoffMs = 500L
                }
            }

            updateServiceState(paused = false)
            
            // Reset backoff on successful iteration
            backoffMs = 500L

            val useMediaRecorderPref = Prefs.getUseMediaRecorder(this)

            var primaryAttemptSuccessful = false
            var fallbackAttemptSuccessful = false

            if (useMediaRecorderPref) {
                Log.d(TAG, "User prefers MediaRecorder. Attempting MediaRecorder mode...")
                if (tryMediaRecorderMode()) {
                    Prefs.setLastRecordingMethod(this, "MediaRecorder")
                    primaryAttemptSuccessful = true
                } else {
                    Log.w(TAG, "MediaRecorder failed. Attempting AudioRecord as fallback...")
                    val audioRecordResult = tryAudioRecordMode()
                    when (audioRecordResult) {
                        AudioRecordResult.SUCCESS -> {
                            Prefs.setLastRecordingMethod(this, "AudioRecord")
                            fallbackAttemptSuccessful = true
                        }
                        AudioRecordResult.BAD_ROUTE -> {
                            Log.w(TAG, "AudioRecord fallback landed on bad route. No further fallback specified.")
                        }
                        AudioRecordResult.FAILED -> {
                            Log.e(TAG, "AudioRecord fallback also failed.")
                        }
                    }
                }
            } else {
                Log.d(TAG, "User prefers AudioRecord. Attempting AudioRecord mode...")
                val audioRecordResult = tryAudioRecordMode()
                when (audioRecordResult) {
                    AudioRecordResult.SUCCESS -> {
                        Prefs.setLastRecordingMethod(this, "AudioRecord")
                        primaryAttemptSuccessful = true
                    }
                    AudioRecordResult.BAD_ROUTE -> {
                        Log.w(TAG, "AudioRecord landed on bad route. Attempting MediaRecorder as fallback...")
                        if (tryMediaRecorderMode()) {
                            Prefs.setLastRecordingMethod(this, "MediaRecorder")
                            fallbackAttemptSuccessful = true
                        } else {
                            Log.e(TAG, "MediaRecorder fallback also failed.")
                        }
                    }
                    AudioRecordResult.FAILED -> {
                        Log.e(TAG, "AudioRecord failed. No explicit fallback for this path, retrying...")
                    }
                }
            }

            if (!primaryAttemptSuccessful && !fallbackAttemptSuccessful) {
                delay(2_000)
                continue
            }

            if (isSilenced && !stopFlag.get()) {
                var waited = 0
                while (isSilenced && !stopFlag.get() && waited < 10_000) {
                    delay(200)
                    waited += 200
                }
                delay(300)
                continue
            }

            delay(300)
        }
    }

    private enum class AudioRecordResult {
        SUCCESS, BAD_ROUTE, FAILED
    }

    @RequiresApi(Build.VERSION_CODES.P)
    @RequiresPermission(Manifest.permission.RECORD_AUDIO)
    private suspend fun tryAudioRecordMode(): AudioRecordResult {
        val candidates = AudioSelector.getAudioFormatCandidates()
        var lastError: Exception? = null

        for (candidate in candidates) {
            var recorder: AudioRecord? = null
            try {
                val minBuf = AudioRecord.getMinBufferSize(
                    candidate.sampleRate,
                    candidate.channelMask,
                    candidate.encoding,
                )
                if (minBuf <= 0) {
                    Log.w(
                        TAG,
                        "Unsupported format: ${candidate.sampleRate}Hz, ${AudioSelector.channelName(
                            candidate.channelMask,
                        )}",
                    )
                    continue
                }
                val bufferBytes = (minBuf * 2).coerceAtLeast(4096)

                val fmt = AudioFormat.Builder()
                    .setSampleRate(candidate.sampleRate)
                    .setEncoding(candidate.encoding)
                    .setChannelMask(candidate.channelMask)
                    .build()

                recorder = AudioRecord.Builder()
                    .setAudioSource(MediaRecorder.AudioSource.UNPROCESSED)
                    .setAudioFormat(fmt)
                    .setBufferSizeInBytes(bufferBytes)
                    .build()

                Log.d(TAG, "No specific device set - letting Android choose audio route")

                if (recorder.state != AudioRecord.STATE_INITIALIZED) {
                    recorder.release()
                    continue
                }

                recorder.startRecording()
                wakeLockManager.acquire()

                val recordingSessionId = recorder.audioSessionId
                lastRecordingSessionId = recordingSessionId

                Log.d(TAG, "AudioRecord session ID: $recordingSessionId (tracked for global callback)")

                val actualChannelCount = recorder.format.channelCount
                Log.d(
                    TAG,
                    "AudioRecord actual channel count: $actualChannelCount " +
                        "(requested: ${if (candidate.channelMask == AudioFormat.CHANNEL_IN_STEREO) 2 else 1})",
                )

                delay(100)

                if (Build.VERSION.SDK_INT >= Build.VERSION_CODES.M) {
                    val routeInfo = AudioSelector.validateCurrentRoute(audioManager, recordingSessionId)
                    if (routeInfo != null) {
                        Log.d(TAG, "Route validation: ${AudioSelector.getRouteDebugInfo(routeInfo)}")
                        updateServiceState(deviceAddr = routeInfo.deviceAddress)

                        val isBottomMic = routeInfo.micInfo?.let {
                            if (Build.VERSION.SDK_INT >= Build.VERSION_CODES.P && it.position != null) {
                                it.position.y < 0.0f
                            } else {
                                false
                            }
                        } ?: false

                        Log.d(
                            TAG,
                            "Route validation details: channels=$actualChannelCount, " +
                                "isOnPrimaryArray=${routeInfo.isOnPrimaryArray}, " +
                                "isBottomMic=$isBottomMic",
                        )

                        val isBadRoute = AudioSelector.isRouteBad(
                            routeInfo,
                            candidate.channelMask == AudioFormat.CHANNEL_IN_STEREO,
                            actualChannelCount,
                        )

                        if (isBadRoute) {
                            val reason = when {
                                !routeInfo.isOnPrimaryArray && isBottomMic ->
                                    "Bottom microphone detected (Y=${routeInfo.micInfo?.position?.y})"
                                !routeInfo.isOnPrimaryArray -> "Non-primary array microphone"
                                actualChannelCount < 2 -> "Single-channel route when multi-channel was requested"
                                else -> "Unknown bad route condition"
                            }
                            Log.w(
                                TAG,
                                "Bad route detected with ${candidate.sampleRate}Hz config: " +
                                    "$reason - trying next candidate",
                            )

                            wakeLockManager.release()
                            recorder.release()
                            continue
                        }
                    }
                }

                recCallback = object : AudioManager.AudioRecordingCallback() {
                    @RequiresApi(Build.VERSION_CODES.Q)
                    override fun onRecordingConfigChanged(configs: MutableList<AudioRecordingConfiguration>) {
                        val mine = configs.firstOrNull { it.clientAudioSessionId == recordingSessionId } ?: return
                        val silenced = mine.isClientSilenced
                        handleSessionSilencing(silenced, isLoopActive = true)
                        if (silenced) {
                            try { recorder.stop() } catch (_: Throwable) {}
                        }
                    }
                }
                registerRecordingCallback(recCallback!!)

                val deviceDesc = "AudioRecord | Auto selection"
                updateNotification(
                    "Recording @${recorder.sampleRate / 1000}kHz " +
                        "${AudioSelector.channelName(recorder.format.channelMask)} — $deviceDesc",
                )

                val buf = ShortArray(bufferBytes / 2)
                while (!stopFlag.get()) {
                    if (isSilenced) break
                    val n = recorder.read(
                        buf,
                        0,
                        buf.size,
                        AudioRecord.READ_BLOCKING,
                    )
                    if (n < 0) {
                        Log.w(TAG, "AudioRecord read() returned $n")
                        delay(40)
                    }
                }

                Log.i(
                    TAG,
                    "Good route found with ${candidate.sampleRate}Hz, " +
                        AudioSelector.channelName(candidate.channelMask),
                )
                return AudioRecordResult.SUCCESS
            } catch (e: CancellationException) {
                throw e
            } catch (t: Throwable) {
                Log.e(TAG, "AudioRecord error with ${candidate.sampleRate}Hz: ${t.message}", t)
                lastError = t as? Exception ?: Exception(t)
            } finally {
                recorder?.release()
                wakeLockManager.release()
            }
        }

        Log.e(TAG, "All AudioRecord candidates failed. Last error: ${lastError?.message}", lastError)
        updateNotification("Mic-Lock idle (AudioRecord error: ${lastError?.javaClass?.simpleName}). Retrying…")
        return AudioRecordResult.FAILED
    }

    private suspend fun tryMediaRecorderMode(): Boolean {
        return try {
            mediaRecorderHolder = MediaRecorderHolder(
                this,
                audioManager,
                wakeLockManager = WakeLockManager(this, "MediaRecorderHolder"),
            ) { silenced ->
                if (silenced && !isSilenced) {
                    isSilenced = true
                    updateServiceState(paused = true)
                    Log.i(TAG, "MediaRecorder silenced by system (other app using mic).")
                    updateNotification("Paused — mic in use by another app")
                } else if (!silenced && isSilenced) {
                    Log.i(TAG, "MediaRecorder unsilenced; will resume (handled by main loop).")
                }
            }

            mediaRecorderHolder!!.startRecording()
            updateServiceState(deviceAddr = "MediaRecorder")

            updateNotification("Recording (MediaRecorder compatibility mode)")

            while (!stopFlag.get() && !isSilenced) {
                delay(100)
            }

            true
        } catch (e: CancellationException) {
            throw e
        } catch (t: Throwable) {
            Log.e(TAG, "MediaRecorder error: ${t.message}", t)
            updateNotification("Mic-Lock idle (MediaRecorder error: ${t.javaClass.simpleName}). Retrying…")
            false
        } finally {
            mediaRecorderHolder?.stopRecording()
            mediaRecorderHolder = null
        }
    }

    @RequiresApi(Build.VERSION_CODES.O)
    private fun createChannels() {
        val statusChannel = NotificationChannel(
            CHANNEL_ID,
            "Mic Lock Status",
            NotificationManager.IMPORTANCE_LOW,
        ).apply { setShowBadge(false) }
        notifManager.createNotificationChannel(statusChannel)

        val restartChannel = NotificationChannel(
            RESTART_CHANNEL_ID,
            "Mic Lock Alerts",
            NotificationManager.IMPORTANCE_HIGH,
        ).apply { setShowBadge(true) }
        notifManager.createNotificationChannel(restartChannel)
    }

    private fun buildNotification(text: String): Notification {
        val openIntent = Intent(this, MainActivity::class.java)
        val flags = PendingIntent.FLAG_UPDATE_CURRENT or
            (if (Build.VERSION.SDK_INT >= 31) PendingIntent.FLAG_IMMUTABLE else 0)
        val pi = PendingIntent.getActivity(this, 1, openIntent, flags)

        val reconfigPI = PendingIntent.getService(
            this,
            2,
            Intent(this, MicLockService::class.java).setAction(ACTION_RECONFIGURE),
            flags,
        )
        val stopPI = PendingIntent.getService(
            this,
            3,
            Intent(this, MicLockService::class.java).setAction(ACTION_STOP),
            flags,
        )

        return NotificationCompat.Builder(this, CHANNEL_ID)
            .setContentTitle("Mic-Lock")
            .setContentText(text)
            .setSmallIcon(R.mipmap.ic_launcher)
            .setOngoing(true)
            .setOnlyAlertOnce(true)
            .setPriority(NotificationCompat.PRIORITY_LOW) // Prevents dismissal
            .setCategory(NotificationCompat.CATEGORY_SERVICE)
            .setVisibility(NotificationCompat.VISIBILITY_PUBLIC)
            .setContentIntent(pi)
            .addAction(0, "Recheck", reconfigPI)
            .addAction(0, "Stop", stopPI)
            .build()
    }

    private fun updateNotification(text: String) {
        notifManager.notify(NOTIF_ID, buildNotification(text))
    }

    private fun updateServiceState(
        running: Boolean? = null,
        paused: Boolean? = null,
        pausedByScreenOff: Boolean? = null,
        deviceAddr: String? = null,
        delayPending: Boolean? = null,
<<<<<<< HEAD
        delayRemainingMs: Long? = null,
        wasSilencedBeforeScreenOff: Boolean? = null
=======
        delayRemainingMs: Long? = null
>>>>>>> 8bca1634
    ) {
        _state.update { currentState ->
            val newState = currentState.copy(
                isRunning = running ?: currentState.isRunning,
                isPausedBySilence = paused ?: currentState.isPausedBySilence,
                isPausedByScreenOff = pausedByScreenOff ?: currentState.isPausedByScreenOff,
                currentDeviceAddress = deviceAddr ?: currentState.currentDeviceAddress,
                isDelayedActivationPending = delayPending ?: currentState.isDelayedActivationPending,
                delayedActivationRemainingMs = delayRemainingMs ?: currentState.delayedActivationRemainingMs,
<<<<<<< HEAD
                wasSilencedBeforeScreenOff = wasSilencedBeforeScreenOff ?: currentState.wasSilencedBeforeScreenOff,
=======
>>>>>>> 8bca1634
            )

            enforceStateInvariants(newState)
        }

        // Request tile update whenever service state changes
        requestTileUpdate()
    }

    private fun enforceStateInvariants(state: ServiceState): ServiceState {
        if (Build.VERSION.SDK_INT >= Build.VERSION_CODES.Q && globalRecCallback == null) {
            if (state.isPausedBySilence) {
                Log.w(TAG, "Clearing isPausedBySilence - global callback not active")
                return state.copy(
                    isPausedBySilence = false,
                    wasSilencedBeforeScreenOff = false
                )
            }
        }

        return state
    }

    private fun requestTileUpdate() {
        if (Build.VERSION.SDK_INT >= Build.VERSION_CODES.N) {
            try {
                val componentName = ComponentName(this, MicLockTileService::class.java)
                TileService.requestListeningState(this, componentName)
                Log.d(TAG, "Requested tile update")
            } catch (e: Exception) {
                Log.w(TAG, "Failed to request tile update: ${e.message}")
            }
        }

        // Request tile update whenever service state changes
        requestTileUpdate()
    }

    private fun requestTileUpdate() {
        if (Build.VERSION.SDK_INT >= Build.VERSION_CODES.N) {
            try {
                val componentName = ComponentName(this, MicLockTileService::class.java)
                TileService.requestListeningState(this, componentName)
                Log.d(TAG, "Requested tile update")
            } catch (e: Exception) {
                Log.w(TAG, "Failed to request tile update: ${e.message}")
            }
        }
    }

    /**
     * Gets the current service state.
     * Used by DelayedActivationManager for state validation.
     *
     * @return current ServiceState
     */
    override fun getCurrentState(): ServiceState = state.value

    /**
     * Checks if the service was manually stopped by the user.
     * This is determined by checking if the service is not running and was explicitly stopped.
     *
     * @return true if manually stopped by user, false otherwise
     */
    override fun isManuallyStoppedByUser(): Boolean {
        val currentState = state.value
        // Service is considered manually stopped if it's not running and not paused by silence
        // This indicates user intentionally stopped it rather than system pausing it
        return !currentState.isRunning && !currentState.isPausedBySilence
    }

    /**
     * Checks if the microphone is actively being held (recording loop is active).
     * This is different from service running - service can be running but paused (screen off).
     *
     * @return true if mic is actively held, false otherwise
     */
    override fun isMicActivelyHeld(): Boolean {
        return loopJob?.isActive == true
    }

    /**
     * Gets the current service state.
     * Used by DelayedActivationManager for state validation.
     *
     * @return current ServiceState
     */
    override fun getCurrentState(): ServiceState = state.value

    /**
     * Checks if the service was manually stopped by the user.
     * This is determined by checking if the service is not running and was explicitly stopped.
     *
     * @return true if manually stopped by user, false otherwise
     */
    override fun isManuallyStoppedByUser(): Boolean {
        val currentState = state.value
        // Service is considered manually stopped if it's not running and not paused by silence
        // This indicates user intentionally stopped it rather than system pausing it
        return !currentState.isRunning && !currentState.isPausedBySilence
    }

    /**
     * Checks if the microphone is actively being held (recording loop is active).
     * This is different from service running - service can be running but paused (screen off).
     *
     * @return true if mic is actively held, false otherwise
     */
    override fun isMicActivelyHeld(): Boolean {
        return loopJob?.isActive == true
    }

    companion object {
        private val _state = MutableStateFlow(ServiceState())
        val state: StateFlow<ServiceState> = _state.asStateFlow()
        private const val TAG = "MicLockService"
<<<<<<< HEAD

=======
        
>>>>>>> 8bca1634
        /**
         * Test helper method to update service state for testing purposes.
         * This should only be used in test code.
         */
        @androidx.annotation.VisibleForTesting
        fun updateStateForTesting(newState: ServiceState) {
            _state.value = newState
        }
        private const val CHANNEL_ID = "mic_lock_channel"
        const val RESTART_CHANNEL_ID = "mic_lock_restart_channel"
        private const val NOTIF_ID = 42
        private const val RESTART_NOTIF_ID = 43

        const val ACTION_RECONFIGURE = "io.github.miclock.ACTION_RECONFIGURE"
        const val ACTION_STOP = "io.github.miclock.ACTION_STOP"

        const val ACTION_START_HOLDING = "io.github.miclock.ACTION_START_HOLDING"
        const val ACTION_STOP_HOLDING = "io.github.miclock.ACTION_STOP_HOLDING"
        const val ACTION_START_USER_INITIATED = "io.github.miclock.ACTION_START_USER_INITIATED"

        const val ACTION_TILE_START_FAILED = "io.github.miclock.TILE_START_FAILED"
        const val EXTRA_FAILURE_REASON = "failure_reason"
        const val FAILURE_REASON_FOREGROUND_RESTRICTION = "foreground_restriction"
    }
}<|MERGE_RESOLUTION|>--- conflicted
+++ resolved
@@ -436,7 +436,6 @@
         Log.i(TAG, "Received ACTION_START_HOLDING, isRunning: ${state.value.isRunning}, timestamp: $eventTimestamp")
 
         if (state.value.isRunning) {
-<<<<<<< HEAD
             // Check if we were silenced before screen-off - if so, attempt immediate activation to test mic availability
             if (state.value.wasSilencedBeforeScreenOff) {
                 Log.d(TAG, "Was silenced before screen-off - attempting immediate activation to test mic availability")
@@ -484,8 +483,6 @@
                 return
             }
             
-=======
->>>>>>> 8bca1634
             // Get configured delay
             val delayMs = Prefs.getScreenOnDelayMs(this)
 
@@ -550,11 +547,7 @@
                     return
                 }
                 // Always on Or Never
-<<<<<<< HEAD
                 Log.d(TAG, "Always-On or Never configured, skipping reactivation - Delay configured = ${delayMs}ms")
-=======
-                Log.d(TAG, "Always-On or Never configured, skipping reactivation")
->>>>>>> 8bca1634
             }
         } else {
             Log.w(TAG, "Service not running, ignoring START_HOLDING action. (Consider starting service first)")
@@ -755,15 +748,11 @@
         recCallback = null
         mediaRecorderHolder?.stopRecording()
         mediaRecorderHolder = null
-<<<<<<< HEAD
         updateServiceState(
             deviceAddr = null,
             pausedByScreenOff = true,
             wasSilencedBeforeScreenOff = sessionSilencedBeforeScreenOff
         )
-=======
-        updateServiceState(deviceAddr = null, pausedByScreenOff = true) // Mark as paused by screen-off
->>>>>>> 8bca1634
 
         updateNotification("Paused (Screen off)")
     }
@@ -1200,12 +1189,8 @@
         pausedByScreenOff: Boolean? = null,
         deviceAddr: String? = null,
         delayPending: Boolean? = null,
-<<<<<<< HEAD
         delayRemainingMs: Long? = null,
         wasSilencedBeforeScreenOff: Boolean? = null
-=======
-        delayRemainingMs: Long? = null
->>>>>>> 8bca1634
     ) {
         _state.update { currentState ->
             val newState = currentState.copy(
@@ -1215,10 +1200,7 @@
                 currentDeviceAddress = deviceAddr ?: currentState.currentDeviceAddress,
                 isDelayedActivationPending = delayPending ?: currentState.isDelayedActivationPending,
                 delayedActivationRemainingMs = delayRemainingMs ?: currentState.delayedActivationRemainingMs,
-<<<<<<< HEAD
                 wasSilencedBeforeScreenOff = wasSilencedBeforeScreenOff ?: currentState.wasSilencedBeforeScreenOff,
-=======
->>>>>>> 8bca1634
             )
 
             enforceStateInvariants(newState)
@@ -1335,11 +1317,7 @@
         private val _state = MutableStateFlow(ServiceState())
         val state: StateFlow<ServiceState> = _state.asStateFlow()
         private const val TAG = "MicLockService"
-<<<<<<< HEAD
-
-=======
         
->>>>>>> 8bca1634
         /**
          * Test helper method to update service state for testing purposes.
          * This should only be used in test code.
